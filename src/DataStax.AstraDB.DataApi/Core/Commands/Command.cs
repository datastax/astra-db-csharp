/*
 * Copyright DataStax, Inc.
 *
 * Licensed under the Apache License, Version 2.0 (the "License");
 * you may not use this file except in compliance with the License.
 * You may obtain a copy of the License at
 *
 * http://www.apache.org/licenses/LICENSE-2.0
 *
 * Unless required by applicable law or agreed to in writing, software
 * distributed under the License is distributed on an "AS IS" BASIS,
 * WITHOUT WARRANTIES OR CONDITIONS OF ANY KIND, either express or implied.
 * See the License for the specific language governing permissions and
 * limitations under the License.
 */

using Microsoft.Extensions.Logging;
using System;
using System.Collections.Generic;
using System.Linq;
using System.Net.Http;
using System.Net.Http.Headers;
using System.Text;
using System.Text.Json;
using System.Threading;
using System.Threading.Tasks;

namespace DataStax.AstraDB.DataApi.Core.Commands;

public class Command
{
    private readonly ILogger _logger;
    private readonly List<CommandOptions> _commandOptionsTree;
    private readonly DataApiClient _client;
    private readonly CommandUrlBuilder _urlBuilder;
    private readonly string _name;
    private List<string> _urlPaths = new();

    internal object Payload { get; set; }
    internal string UrlPostfix { get; set; }

    public readonly struct EmptyResult { }

    private Func<HttpResponseMessage, Task> _responseHandler;
    internal Func<HttpResponseMessage, Task> ResponseHandler { set { _responseHandler = value; } }

    internal Command(DataApiClient client, CommandOptions[] options, CommandUrlBuilder urlBuilder) : this(null, client, options, urlBuilder)
    {

    }

    internal Command(string name, DataApiClient client, CommandOptions[] options, CommandUrlBuilder urlBuilder)
    {
        //TODO include database-specific options (and maybe collection-specific as well)
        _commandOptionsTree = options.ToList();
        _client = client;
        _name = name;
        _logger = client.Logger;
        _urlBuilder = urlBuilder;
    }

    internal Command AddCommandOptions(CommandOptions options)
<<<<<<< HEAD
    {
        if (options != null)
        {
            _commandOptionsTree.Add(options);
        }
        return this;
    }

    internal Command WithDocument(object document)
=======
>>>>>>> 3456673d
    {
        if (options != null)
        {
            _commandOptionsTree.Add(options);
        }
        return this;
    }

    internal Command WithPayload(object document)
    {
        Payload = document;
        return this;
    }

    internal Command AddUrlPath(string path)
    {
        _urlPaths.Add(path);
        return this;
    }

    internal object BuildContent()
    {
        if (string.IsNullOrEmpty(_name))
        {
            return Payload;
        }
        var dictionary = new Dictionary<string, object>
        {
            { _name, Payload }
        };
        return dictionary;
    }

    internal async Task<ApiResponse<ApiResponseDictionary>> RunAsync(bool runSynchronously)
    {
        return await RunAsync<ApiResponseDictionary>(runSynchronously).ConfigureAwait(false);
    }

    internal async Task<ApiResponse<TStatus>> RunAsync<TStatus>(bool runSynchronously)
    {
        var response = await RunCommandAsync<ApiResponse<TStatus>>(HttpMethod.Post, runSynchronously).ConfigureAwait(false);
        if (response.Errors != null && response.Errors.Count > 0)
        {
            throw new CommandException(response.Errors);
        }
        return response;
    }

    internal async Task<T> RunAsyncRaw<T>(bool runSynchronously)
    {
        return await RunAsyncRaw<T>(HttpMethod.Post, runSynchronously).ConfigureAwait(false);
    }

    internal async Task<T> RunAsyncRaw<T>(HttpMethod httpMethod, bool runSynchronously)
    {
        return await RunCommandAsync<T>(httpMethod, runSynchronously).ConfigureAwait(false);
    }

    private async Task<T> RunCommandAsync<T>(HttpMethod method, bool runSynchronously)
    {
        var commandOptions = CommandOptions.Merge(_commandOptionsTree.ToArray());
        var content = new StringContent(JsonSerializer.Serialize(BuildContent()), Encoding.UTF8, "application/json");

        var url = _urlBuilder.BuildUrl();
        if (_urlPaths.Any())
        {
            url += "/" + string.Join("/", _urlPaths);
        }

        await MaybeLogRequestDebug(url, content, runSynchronously).ConfigureAwait(false);

        HttpClient httpClient;
#if NET5_0_OR_GREATER || NETCOREAPP2_1_OR_GREATER || NET472_OR_GREATER
        {
            var handler = new SocketsHttpHandler()
            {
                AllowAutoRedirect = commandOptions.HttpClientOptions.FollowRedirects
            };
            if (commandOptions.TimeoutOptions != null && commandOptions.TimeoutOptions.ConnectTimeoutMillis != 0)
            {
                handler.ConnectTimeout = TimeSpan.FromMilliseconds(commandOptions.TimeoutOptions.ConnectTimeoutMillis);
            }

            httpClient = new HttpClient(handler);
        }
#else 
        {
            var handler = new HttpClientHandler
            {
                AllowAutoRedirect = commandOptions.HttpClientOptions.FollowRedirects
            };
            httpClient = new HttpClient(handler);
        }
#endif

        var request = new HttpRequestMessage()
        {
            Method = method,
            RequestUri = new Uri(url),
            Content = method == HttpMethod.Get ? null : content
        };
        if (!runSynchronously)
        {
            request.Version = commandOptions.HttpClientOptions.HttpVersion;
        }

        request.Headers.Authorization = new AuthenticationHeaderValue("Bearer", commandOptions.Token);
        request.Headers.Add("Token", commandOptions.Token);

        string responseContent = null;
        HttpResponseMessage response = null;

        var ctsForTimeout = new CancellationTokenSource();
        if (commandOptions.TimeoutOptions != null && commandOptions.TimeoutOptions.RequestTimeoutMillis != 0)
<<<<<<< HEAD
        {
            ctsForTimeout.CancelAfter(TimeSpan.FromMilliseconds(commandOptions.TimeoutOptions.RequestTimeoutMillis));
        }
        var cancellationTokenForTimeout = ctsForTimeout.Token;

        using (var linkedCts = commandOptions.CancellationToken == null ? ctsForTimeout : CancellationTokenSource.CreateLinkedTokenSource(commandOptions.CancellationToken.Value, cancellationTokenForTimeout))
        {
=======
        {
            ctsForTimeout.CancelAfter(TimeSpan.FromMilliseconds(commandOptions.TimeoutOptions.RequestTimeoutMillis));
        }
        var cancellationTokenForTimeout = ctsForTimeout.Token;

        using (var linkedCts = commandOptions.CancellationToken == null ? ctsForTimeout : CancellationTokenSource.CreateLinkedTokenSource(commandOptions.CancellationToken.Value, cancellationTokenForTimeout))
        {
>>>>>>> 3456673d
            if (runSynchronously)
            {
#if NET5_0_OR_GREATER
            response = httpClient.Send(request, linkedCts.Token);
            var contentTask = Task.Run(() => response.Content.ReadAsStringAsync());
            contentTask.Wait();
            responseContent = contentTask.Result;
#else
                var requestTask = Task.Run(() => httpClient.SendAsync(request, linkedCts.Token));
                requestTask.Wait();
                response = requestTask.Result;
                var contentTask = Task.Run(() => response.Content.ReadAsStringAsync());
                contentTask.Wait();
                responseContent = contentTask.Result;
#endif
            }
            else
            {
                response = await httpClient.SendAsync(request, linkedCts.Token).ConfigureAwait(false);
                responseContent = await response.Content.ReadAsStringAsync().ConfigureAwait(false);
            }

            if (_responseHandler != null)
            {
                if (runSynchronously)
                {
                    _responseHandler(response).ResultSync();
                }
                else
                {
                    await _responseHandler(response);
                }
            }

            MaybeLogDebugMessage("Response Status Code: {StatusCode}", response.StatusCode);
            MaybeLogDebugMessage("Content: {Content}", responseContent);

            MaybeLogDebugMessage("Raw Response: {Response}", response);

            if (string.IsNullOrEmpty(responseContent))
            {
                return default;
            }

            return JsonSerializer.Deserialize<T>(responseContent);
        }
    }

    private void MaybeLogDebugMessage(string message, params object[] args)
    {
        if (_client.ClientOptions.RunMode == RunMode.Debug)
        {
            _logger.LogInformation(message, args);
        }
    }

    private async Task MaybeLogRequestDebug(string url, StringContent content, bool runSynchronously)
    {
        if (_client.ClientOptions.RunMode == RunMode.Debug)
        {
            _logger.LogInformation("Url: {Url}", url);
            _logger.LogInformation("Additional Headers:");
            string data;
            if (runSynchronously)
            {
                var task = Task.Run(() => content.ReadAsStringAsync());
                task.Wait();
                data = task.Result;
            }
            else
            {
                data = await content.ReadAsStringAsync().ConfigureAwait(false);
            }
            _logger.LogInformation("Data: {Data}", data);
        }
    }
}<|MERGE_RESOLUTION|>--- conflicted
+++ resolved
@@ -60,18 +60,6 @@
     }
 
     internal Command AddCommandOptions(CommandOptions options)
-<<<<<<< HEAD
-    {
-        if (options != null)
-        {
-            _commandOptionsTree.Add(options);
-        }
-        return this;
-    }
-
-    internal Command WithDocument(object document)
-=======
->>>>>>> 3456673d
     {
         if (options != null)
         {
@@ -186,7 +174,6 @@
 
         var ctsForTimeout = new CancellationTokenSource();
         if (commandOptions.TimeoutOptions != null && commandOptions.TimeoutOptions.RequestTimeoutMillis != 0)
-<<<<<<< HEAD
         {
             ctsForTimeout.CancelAfter(TimeSpan.FromMilliseconds(commandOptions.TimeoutOptions.RequestTimeoutMillis));
         }
@@ -194,15 +181,6 @@
 
         using (var linkedCts = commandOptions.CancellationToken == null ? ctsForTimeout : CancellationTokenSource.CreateLinkedTokenSource(commandOptions.CancellationToken.Value, cancellationTokenForTimeout))
         {
-=======
-        {
-            ctsForTimeout.CancelAfter(TimeSpan.FromMilliseconds(commandOptions.TimeoutOptions.RequestTimeoutMillis));
-        }
-        var cancellationTokenForTimeout = ctsForTimeout.Token;
-
-        using (var linkedCts = commandOptions.CancellationToken == null ? ctsForTimeout : CancellationTokenSource.CreateLinkedTokenSource(commandOptions.CancellationToken.Value, cancellationTokenForTimeout))
-        {
->>>>>>> 3456673d
             if (runSynchronously)
             {
 #if NET5_0_OR_GREATER
